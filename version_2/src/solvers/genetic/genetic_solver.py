--- conflicted
+++ resolved
@@ -190,12 +190,6 @@
         if not self.feedback_history:
             return 1.0
 
-<<<<<<< HEAD
-=======
-        # Check if word is consistent with all feedback
-        from core.feedback import Feedback as FeedbackClass
-
->>>>>>> 161287a9
         for guess, feedback in zip(self.guess_history, self.feedback_history):
             try:
                 test_feedback = Feedback(guess, word)
@@ -346,40 +340,47 @@
         return self._fallback_guess()
 
     def _get_best_individual(self) -> str:
-<<<<<<< HEAD
-        """Get best individual from current population in a safe way."""
+        """Get best individual from current population (safe + UI enabled)."""
+
+        # Safe check — if population is empty
         if not self.population:
             return self._fallback_guess()
+
         fitness_scores = []
+
+        # Safely calculate fitness for each word
         for word in self.population:
             try:
-                fitness_scores.append((word, self._fitness(word)))
+                score = self._fitness(word)
+                fitness_scores.append((word, score))
             except Exception:
                 logger.exception("Fitness error for %s", word)
+
+        # If all fitness evaluations failed
         if not fitness_scores:
             return self._fallback_guess()
-        return max(fitness_scores, key=lambda x: x[1])[0]
-=======
-        """Get best individual from current population."""
-        fitness_scores = [(word, self._fitness(word)) for word in self.population]
+
+        # Sort by fitness (highest first)
         fitness_scores.sort(key=lambda x: x[1], reverse=True)
-        
-        # Update candidates for UI display
+
+        # Update UI candidate list (top 5)
         self.candidates = [
             {"word": word, "score": f"{score:.2f}"}
             for word, score in fitness_scores[:5]
         ]
-        
+
+        # Metadata for the UI
         self.selection_info = {
             "method": "Genetic Algorithm",
             "population_size": len(self.population),
             "generation": self.generation,
             "total_candidates": len(self.possible_words),
         }
-        
+
+        # Best word is the first after sorting
         best_word = fitness_scores[0][0]
         return best_word
->>>>>>> 161287a9
+
 
     def update_state(self, guess: str, feedback: Feedback) -> None:
         """Update solver state based on feedback and reset population appropriately."""
